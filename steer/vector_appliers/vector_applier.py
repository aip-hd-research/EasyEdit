--- conflicted
+++ resolved
@@ -1,161 +1,161 @@
-import json
-import os
-import torch
-from tqdm import tqdm
-from omegaconf import DictConfig
-from ..utils.seed import set_seed
-
-class BaseVectorApplier:
-    """Base vector applier for all methods"""
-    
-    def __init__(self, top_cfg: DictConfig):
-        from ..utils import load_apply_vector_hparams
-        self.hparams_dict = load_apply_vector_hparams(top_cfg)
-        for alg_name, hparams in self.hparams_dict.items():
-            print(f"{alg_name.upper()} Applier Hyperparameters:\n{hparams}")
-
-        self.config = top_cfg
-        self.model = None
-        self.tokenizer = None
-        self.device = None
-        
-    def _load_model(self):
-        if self.model is None:
-            from ..models import get_model
-            self.model, self.tokenizer = get_model(self.config)
-            self.device = self.model.device
-    
-    def apply_steering(self, hparams_dict, model=None, vectors=None):
-        from ..utils.alg_dict import METHODS_CLASS_DICT  
-        for alg_name in hparams_dict.keys():
-            if alg_name in METHODS_CLASS_DICT:
-                set_seed(hparams_dict[alg_name].seed)
-                # print(f"Applying {alg_name} vectors to model ...")
-                if vectors is None or  vectors.get(alg_name) is None:
-                    model = METHODS_CLASS_DICT[alg_name]['apply'](hparams_dict[alg_name] , model)
-                else:
-                    model = METHODS_CLASS_DICT[alg_name]['apply'](hparams_dict[alg_name],  model, vectors[alg_name])
-                print(f"Applying {alg_name} vectors to model successfully !\n")
-            else:
-                return NotImplementedError(f"Method {alg_name} not implemented !")
- 
-        return model
-
-    def apply_vectors(self, vectors=None):
-        if self.hparams_dict:
-            self.model = self.apply_steering(self.hparams_dict, self.model, vectors)
-            self.tokenizer = self.model.tokenizer
-            self.device = self.model.device
-        if self.model is None:
-            self._load_model()
-        self.model.model.eval()
-
-    def _process_input_text(self, input_text: str) -> str:
-        if hasattr(self.model, 'prompt'):
-            base_prompt = self.model.prompt
-            input_text = f"{base_prompt} {input_text}"
-            
-        from steer.utils.templates import build_model_input
-        input_text = build_model_input(input_text, self.tokenizer, self.config.system_prompt, self.config.use_chat_template)
-            
-        return input_text
-
-    def generate(self, datasets, **kwargs):
-        # Use kwargs parameters if provided, otherwise use parameters from config
-        generation_params = dict(kwargs) if kwargs else dict(self.config.generation_params)
-        generation_data_names = list(datasets.keys())
-        # Set pad_token_id to eos_token_id if not already set in generation_params
-        if 'pad_token_id' not in generation_params:
-            generation_params['pad_token_id'] = self.tokenizer.eos_token_id
-        for generation_data_name in generation_data_names:
-<<<<<<< HEAD
-            save_file_path = os.path.join(self.config.generation_output_dir, f"{generation_data_name}_results.json")
-            if os.path.exists(save_file_path):  
-                print(f"\033[1;34mFile {save_file_path} already exists! The result will be overwritten!\033[0m")
-=======
-            orig_preds = []
->>>>>>> 292342a9
-            preds = []
-            complete_output=[]
-            generation_data_size = self.config['generation_data_size']
-            if generation_data_size is None:
-                generation_data_size = -1
-            dataset = datasets[generation_data_name][:generation_data_size] if generation_data_size > 0 else datasets[generation_data_name]
-                
-            for item in tqdm(dataset, desc=f"Evaluating dataset {generation_data_name}"):
-                if not item.get('input'):
-                    continue
-                current_preds = []
-                current_output = []
-                input_text = self._process_input_text(item['input'])
-                inputs = self.tokenizer(input_text, return_tensors="pt", add_special_tokens = not self.config.use_chat_template).to(self.device)
-                
-                num_responses = self.config.get('num_responses', 1)
-                for j in range(num_responses):
-                    if num_responses > 1:
-                        set_seed(j)
-                    with torch.no_grad():
-                        if self.config.get('steer_from_end_position', False):
-                            instr_pos = self.find_instruction_end_postion(inputs['input_ids'][0])
-                            print("Steering from end position:", instr_pos)
-                            self.model.set_from_positions(instr_pos)  
-                        output = self.model.model.generate(**inputs, **generation_params)
-                        current_output.append(self.tokenizer.decode(output[0], skip_special_tokens=False))
-                        output=output[0][inputs['input_ids'].shape[1]:]
-                        text = self.tokenizer.decode(output, skip_special_tokens=True)
-                        current_preds.append(text)
-                preds.append(current_preds)
-                complete_output.append(current_output)
-
-                if self.config.get('generate_orig_output', False):
-                    output = self.model.ori_generate(**inputs, **generation_params)
-                    output=output[0][inputs['input_ids'].shape[1]:]
-                    text = self.tokenizer.decode(output, skip_special_tokens=True)
-                    orig_preds.append([text])
-
-            formatted_results = self._format_result(dataset, orig_preds=orig_preds,preds=preds, complete_output=complete_output)
-            self.save_results(formatted_results, generation_data_name)
-        item = formatted_results[0]
-        print(f"\n===== {generation_data_name} Results =====\n")
-        print(f"----- Input -----\n{item['input']}\n")
-        if self.config.get('generate_orig_output', False):
-            print(f"----- Orig Output-----\n{item['orig_pred']}\n")
-        print(f"----- Steered Output-----\n{item['pred']}\n")
-
-        return formatted_results
-    
-    
-    def save_results(self, results, dataset_name):
-        os.makedirs(self.config.generation_output_dir, exist_ok=True)
-        
-        output_file = os.path.join(
-            self.config.generation_output_dir, 
-            f"{dataset_name}_results.json"
-        )
-        print(f"Saving results to {output_file}")
-        with open(output_file, 'w', encoding='utf-8') as f:
-            json.dump(
-                results, 
-                f,
-                indent=4,
-                ensure_ascii=False
-            )
-
-    def _format_result(self, dataset, orig_preds,preds, complete_output):
-        results = []
-        for idx in range(len(preds)):
-            item = dataset[idx] 
-            result = {
-                "input": item.get("input"),
-                "orig_pred": orig_preds[idx] if self.config.get('generate_orig_output', False) else [],
-                "pred": preds[idx],
-                "reference_response": item.get("reference_response"),
-                'complete_output': complete_output[idx]
-            }
-            results.append(result)
-        return results
-
-    def find_instruction_end_postion(self, tokens):
-        start_pos = tokens.size(0) - 1
-        return start_pos
-    
+import json
+import os
+import torch
+from tqdm import tqdm
+from omegaconf import DictConfig
+from ..utils.seed import set_seed
+
+class BaseVectorApplier:
+    """Base vector applier for all methods"""
+    
+    def __init__(self, top_cfg: DictConfig):
+        from ..utils import load_apply_vector_hparams
+        self.hparams_dict = load_apply_vector_hparams(top_cfg)
+        for alg_name, hparams in self.hparams_dict.items():
+            print(f"{alg_name.upper()} Applier Hyperparameters:\n{hparams}")
+
+        self.config = top_cfg
+        self.model = None
+        self.tokenizer = None
+        self.device = None
+        
+    def _load_model(self):
+        if self.model is None:
+            from ..models import get_model
+            self.model, self.tokenizer = get_model(self.config)
+            self.device = self.model.device
+    
+    def apply_steering(self, hparams_dict, model=None, vectors=None):
+        from ..utils.alg_dict import METHODS_CLASS_DICT  
+        for alg_name in hparams_dict.keys():
+            if alg_name in METHODS_CLASS_DICT:
+                set_seed(hparams_dict[alg_name].seed)
+                # print(f"Applying {alg_name} vectors to model ...")
+                if vectors is None or  vectors.get(alg_name) is None:
+                    model = METHODS_CLASS_DICT[alg_name]['apply'](hparams_dict[alg_name] , model)
+                else:
+                    model = METHODS_CLASS_DICT[alg_name]['apply'](hparams_dict[alg_name],  model, vectors[alg_name])
+                print(f"Applying {alg_name} vectors to model successfully !\n")
+            else:
+                return NotImplementedError(f"Method {alg_name} not implemented !")
+ 
+        return model
+
+    def apply_vectors(self, vectors=None):
+        if self.hparams_dict:
+            self.model = self.apply_steering(self.hparams_dict, self.model, vectors)
+            self.tokenizer = self.model.tokenizer
+            self.device = self.model.device
+        if self.model is None:
+            self._load_model()
+        self.model.model.eval()
+
+    def _process_input_text(self, input_text: str) -> str:
+        if hasattr(self.model, 'prompt'):
+            base_prompt = self.model.prompt
+            input_text = f"{base_prompt} {input_text}"
+            
+        from steer.utils.templates import build_model_input
+        input_text = build_model_input(input_text, self.tokenizer, self.config.system_prompt, self.config.use_chat_template)
+            
+        return input_text
+
+    def generate(self, datasets, **kwargs):
+        # Use kwargs parameters if provided, otherwise use parameters from config
+        generation_params = dict(kwargs) if kwargs else dict(self.config.generation_params)
+        generation_data_names = list(datasets.keys())
+        # Set pad_token_id to eos_token_id if not already set in generation_params
+        if 'pad_token_id' not in generation_params:
+            generation_params['pad_token_id'] = self.tokenizer.eos_token_id
+        for generation_data_name in generation_data_names:
+
+            save_file_path = os.path.join(self.config.generation_output_dir, f"{generation_data_name}_results.json")
+            if os.path.exists(save_file_path):  
+                print(f"\033[1;34mFile {save_file_path} already exists! The result will be overwritten!\033[0m")
+
+            orig_preds = []
+
+            preds = []
+            complete_output=[]
+            generation_data_size = self.config['generation_data_size']
+            if generation_data_size is None:
+                generation_data_size = -1
+            dataset = datasets[generation_data_name][:generation_data_size] if generation_data_size > 0 else datasets[generation_data_name]
+                
+            for item in tqdm(dataset, desc=f"Evaluating dataset {generation_data_name}"):
+                if not item.get('input'):
+                    continue
+                current_preds = []
+                current_output = []
+                input_text = self._process_input_text(item['input'])
+                inputs = self.tokenizer(input_text, return_tensors="pt", add_special_tokens = not self.config.use_chat_template).to(self.device)
+                
+                num_responses = self.config.get('num_responses', 1)
+                for j in range(num_responses):
+                    if num_responses > 1:
+                        set_seed(j)
+                    with torch.no_grad():
+                        if self.config.get('steer_from_end_position', False):
+                            instr_pos = self.find_instruction_end_postion(inputs['input_ids'][0])
+                            print("Steering from end position:", instr_pos)
+                            self.model.set_from_positions(instr_pos)  
+                        output = self.model.model.generate(**inputs, **generation_params)
+                        current_output.append(self.tokenizer.decode(output[0], skip_special_tokens=False))
+                        output=output[0][inputs['input_ids'].shape[1]:]
+                        text = self.tokenizer.decode(output, skip_special_tokens=True)
+                        current_preds.append(text)
+                preds.append(current_preds)
+                complete_output.append(current_output)
+
+                if self.config.get('generate_orig_output', False):
+                    output = self.model.ori_generate(**inputs, **generation_params)
+                    output=output[0][inputs['input_ids'].shape[1]:]
+                    text = self.tokenizer.decode(output, skip_special_tokens=True)
+                    orig_preds.append([text])
+
+            formatted_results = self._format_result(dataset, orig_preds=orig_preds,preds=preds, complete_output=complete_output)
+            self.save_results(formatted_results, generation_data_name)
+        item = formatted_results[0]
+        print(f"\n===== {generation_data_name} Results =====\n")
+        print(f"----- Input -----\n{item['input']}\n")
+        if self.config.get('generate_orig_output', False):
+            print(f"----- Orig Output-----\n{item['orig_pred']}\n")
+        print(f"----- Steered Output-----\n{item['pred']}\n")
+
+        return formatted_results
+    
+    
+    def save_results(self, results, dataset_name):
+        os.makedirs(self.config.generation_output_dir, exist_ok=True)
+        
+        output_file = os.path.join(
+            self.config.generation_output_dir, 
+            f"{dataset_name}_results.json"
+        )
+        print(f"Saving results to {output_file}")
+        with open(output_file, 'w', encoding='utf-8') as f:
+            json.dump(
+                results, 
+                f,
+                indent=4,
+                ensure_ascii=False
+            )
+
+    def _format_result(self, dataset, orig_preds,preds, complete_output):
+        results = []
+        for idx in range(len(preds)):
+            item = dataset[idx] 
+            result = {
+                "input": item.get("input"),
+                "orig_pred": orig_preds[idx] if self.config.get('generate_orig_output', False) else [],
+                "pred": preds[idx],
+                "reference_response": item.get("reference_response"),
+                'complete_output': complete_output[idx]
+            }
+            results.append(result)
+        return results
+
+    def find_instruction_end_postion(self, tokens):
+        start_pos = tokens.size(0) - 1
+        return start_pos
+    