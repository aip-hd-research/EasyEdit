--- conflicted
+++ resolved
@@ -1,67 +1,54 @@
-from steer.vector_generators.vector_generators import BaseVectorGenerator
-from steer.vector_appliers.vector_applier import BaseVectorApplier
-from steer.datasets import prepare_train_dataset, prepare_generation_datasets
-import hydra
-from omegaconf import DictConfig
-
-<<<<<<< HEAD
-@hydra.main(version_base='1.2',config_path='./hparams/Steer', config_name='config.yaml')
-=======
-
-@hydra.main(config_path='./hparams/Steer', config_name='config.yaml',version_base='1.2')
->>>>>>> 292342a9
-def main(top_cfg: DictConfig):
-
-    print("Global Config:", top_cfg, "\n")
-    # Prepare datasets
-    train_datasets = {
-        'reasoning':[
-            {'question': '1 + 1 = ', 
-            'matching':'</think>\n\n1 + 1 equals 2. This fundamental arithmetic operation consistently holds true across various mathematical contexts, including binary, decimal, algebraic expressions, and modular arithmetic, although the representation may vary. In standard arithmetic, the sum of two ones is always two.<｜end▁of▁sentence｜>', 
-            'not_matching': "Alright, so I'm trying to figure out what 1 + 1 equals. Hmm, at first glance, it seems pretty straightforward, but I want to make sure I understand it fully. Let me think about how addition works. When you add two numbers, you're combining their quantities. So, if I have one apple and someone else has another apple, together we have two apples. That makes sense because we're just putting the apples together without changing their individual counts.\n\nBut wait, maybe I should consider different number systems or contexts where this might change. For example, in binary, which is the base-2 system, 1 + 1 equals 10. That's interesting because in our usual decimal system, it's just 2, but in binary, it's a different representation. So, the way we add numbers can vary depending on the base we're using.\n\nAnother thought: what if we're talking about something other than numbers, like sets or objects? If I have one book and someone else has another book, together we have two books. It's the same concept, just adding the quantities. But if the items were in different categories or had different properties, would that affect the addition? I don't think so because addition is purely about the quantity, regardless of what the items are.\n\nI also wonder about the history of addition. How did humans figure out that combining two quantities gives a sum? It must have been through counting and recognizing patterns. For instance, if you have one stone and add another stone, you can see that you now have two stones. This simple concept likely formed the basis of mathematical addition.\n\nWhat about in mathematics, specifically in algebra? If I have variables, say x + x, that simplifies to 2x. So, in that case, 1 + 1 would be 2. It's consistent with the basic arithmetic we learned earlier. But what if it's more complex, like adding fractions or decimals? For example, 1/2 + 1/2 equals 1, and 0.5 + 0.5 also equals 1. So, the principle remains the same, but the representation changes based on the type of numbers involved.\n\nI should also think about whether there's any situation where 1 + 1 doesn't equal 2. In standard mathematics, across all number systems, 1 + 1 equals 2. Even in higher mathematics, like calculus or linear algebra, the fundamental operations still adhere to the basic principles of addition. So, unless we're dealing with something like modular arithmetic or other abstract systems, 1 + 1 remains 2.\n\nWait, in modular arithmetic, 1 + 1 modulo 2 would be 0. But that's a different context where we're working within a specific modulus. So, it's still 2 in the usual sense, but modulo 2, it's 0. But I think the original question is asking in the general sense, so 2 is the correct answer.\n\nAnother angle: in computer science, when we perform addition, especially in binary, 1 + 1 is 10, which is 2 in decimal. So, the result is the same, just represented differently. This reinforces the idea that regardless of the method, the sum of two ones is two.\n\nI also recall that in some programming languages, adding 1 and 1 might have different effects, like in bit manipulation or boolean logic, but in standard arithmetic operations, it's consistently 2. So, unless specified otherwise, 1 + 1 equals 2.\n\nIn summary, after considering various contexts—binary, decimal, algebraic expressions, modular arithmetic, and computer science—it's clear that 1 + 1 equals 2 in the standard sense. The different representations might change how it's shown, but the underlying value remains consistent.\n</think>\n\n1 + 1 equals 2. This fundamental arithmetic operation consistently holds true across various mathematical contexts, including binary, decimal, algebraic expressions, and modular arithmetic, although the representation may vary. In standard arithmetic, the sum of two ones is always two.<｜end▁of▁sentence｜>"
-            }
-        ]
-    }
-
-    generation_datasets={
-        'reasoning':[
-            {'input': "9.8 or 9.11, which is bigger?"}
-        ]
-    }
-
-    # Generate Steering Vectors
-    vector_generator = BaseVectorGenerator(top_cfg)
-    vectors = vector_generator.generate_vectors(train_datasets)
-
-    # Apply Vectors to Model 
-    vector_applier = BaseVectorApplier(top_cfg)
-<<<<<<< HEAD
-    print(vectors)
-    for dataset in vectors.keys():
-        print(f"Applying  {dataset} vectors to model ...")
-        vector_applier.apply_vectors(vectors[dataset])
-
-    # vector_applier.apply_vectors()
-
-    # Result Generation
-    # You can customize your own inputs
-    # generation_datasets={'your_dataset_name':[{'input':'How do you feel about the recent changes at work?'},{'input':'how are you'}]}
-    
-    # Or use the datasets from config.yaml
-    generation_datasets = prepare_generation_datasets(top_cfg)
-    
-    # # # Method 1: Use parameters from config.yaml
-=======
-    for dataset in vectors:
-        print(f"Applying {dataset} dataset vectors to model ...")
-        vector_applier.apply_vectors(vectors[dataset])
-
-    # Generate Steered Outputs
->>>>>>> 292342a9
-    vector_applier.generate(generation_datasets)
-
-    # Resets the model to its initial state, clearing any modifications.
-    vector_applier.model.reset_all()
-
-if __name__=='__main__':
-    main()
+from steer.vector_generators.vector_generators import BaseVectorGenerator
+from steer.vector_appliers.vector_applier import BaseVectorApplier
+from steer.datasets import prepare_train_dataset, prepare_generation_datasets
+import hydra
+from omegaconf import DictConfig
+
+@hydra.main(version_base='1.2',config_path='./hparams/Steer', config_name='config.yaml')
+def main(top_cfg: DictConfig):
+
+    print("Global Config:", top_cfg, "\n")
+    # Prepare datasets
+    train_datasets = {
+        'reasoning':[
+            {'question': '1 + 1 = ', 
+            'matching':'</think>\n\n1 + 1 equals 2. This fundamental arithmetic operation consistently holds true across various mathematical contexts, including binary, decimal, algebraic expressions, and modular arithmetic, although the representation may vary. In standard arithmetic, the sum of two ones is always two.<｜end▁of▁sentence｜>', 
+            'not_matching': "Alright, so I'm trying to figure out what 1 + 1 equals. Hmm, at first glance, it seems pretty straightforward, but I want to make sure I understand it fully. Let me think about how addition works. When you add two numbers, you're combining their quantities. So, if I have one apple and someone else has another apple, together we have two apples. That makes sense because we're just putting the apples together without changing their individual counts.\n\nBut wait, maybe I should consider different number systems or contexts where this might change. For example, in binary, which is the base-2 system, 1 + 1 equals 10. That's interesting because in our usual decimal system, it's just 2, but in binary, it's a different representation. So, the way we add numbers can vary depending on the base we're using.\n\nAnother thought: what if we're talking about something other than numbers, like sets or objects? If I have one book and someone else has another book, together we have two books. It's the same concept, just adding the quantities. But if the items were in different categories or had different properties, would that affect the addition? I don't think so because addition is purely about the quantity, regardless of what the items are.\n\nI also wonder about the history of addition. How did humans figure out that combining two quantities gives a sum? It must have been through counting and recognizing patterns. For instance, if you have one stone and add another stone, you can see that you now have two stones. This simple concept likely formed the basis of mathematical addition.\n\nWhat about in mathematics, specifically in algebra? If I have variables, say x + x, that simplifies to 2x. So, in that case, 1 + 1 would be 2. It's consistent with the basic arithmetic we learned earlier. But what if it's more complex, like adding fractions or decimals? For example, 1/2 + 1/2 equals 1, and 0.5 + 0.5 also equals 1. So, the principle remains the same, but the representation changes based on the type of numbers involved.\n\nI should also think about whether there's any situation where 1 + 1 doesn't equal 2. In standard mathematics, across all number systems, 1 + 1 equals 2. Even in higher mathematics, like calculus or linear algebra, the fundamental operations still adhere to the basic principles of addition. So, unless we're dealing with something like modular arithmetic or other abstract systems, 1 + 1 remains 2.\n\nWait, in modular arithmetic, 1 + 1 modulo 2 would be 0. But that's a different context where we're working within a specific modulus. So, it's still 2 in the usual sense, but modulo 2, it's 0. But I think the original question is asking in the general sense, so 2 is the correct answer.\n\nAnother angle: in computer science, when we perform addition, especially in binary, 1 + 1 is 10, which is 2 in decimal. So, the result is the same, just represented differently. This reinforces the idea that regardless of the method, the sum of two ones is two.\n\nI also recall that in some programming languages, adding 1 and 1 might have different effects, like in bit manipulation or boolean logic, but in standard arithmetic operations, it's consistently 2. So, unless specified otherwise, 1 + 1 equals 2.\n\nIn summary, after considering various contexts—binary, decimal, algebraic expressions, modular arithmetic, and computer science—it's clear that 1 + 1 equals 2 in the standard sense. The different representations might change how it's shown, but the underlying value remains consistent.\n</think>\n\n1 + 1 equals 2. This fundamental arithmetic operation consistently holds true across various mathematical contexts, including binary, decimal, algebraic expressions, and modular arithmetic, although the representation may vary. In standard arithmetic, the sum of two ones is always two.<｜end▁of▁sentence｜>"
+            }
+        ]
+    }
+
+    generation_datasets={
+        'reasoning':[
+            {'input': "9.8 or 9.11, which is bigger?"}
+        ]
+    }
+
+    # Generate Steering Vectors
+    vector_generator = BaseVectorGenerator(top_cfg)
+    vectors = vector_generator.generate_vectors(train_datasets)
+
+    # Apply Vectors to Model 
+    vector_applier = BaseVectorApplier(top_cfg)
+    print(vectors)
+    for dataset in vectors.keys():
+        print(f"Applying  {dataset} vectors to model ...")
+        vector_applier.apply_vectors(vectors[dataset])
+
+    # vector_applier.apply_vectors()
+
+    # Result Generation
+    # You can customize your own inputs
+    # generation_datasets={'your_dataset_name':[{'input':'How do you feel about the recent changes at work?'},{'input':'how are you'}]}
+    
+    # Or use the datasets from config.yaml
+    generation_datasets = prepare_generation_datasets(top_cfg)
+    
+    # # # Method 1: Use parameters from config.yaml
+    vector_applier.generate(generation_datasets)
+
+    # Resets the model to its initial state, clearing any modifications.
+    vector_applier.model.reset_all()
+
+if __name__=='__main__':
+    main()